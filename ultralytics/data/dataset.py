--- conflicted
+++ resolved
@@ -527,36 +527,21 @@
         """Returns transformed label information for given index."""
         im_info = self.im_files_info[index]
         # set same transform for each sub-videovideo_seed = index * (self.epoch + 1)
-<<<<<<< HEAD
-        video_seed = im_info["sub_video_id"] * (self.epoch + 1)
-        random.seed(video_seed)
-        choice_sub_video_index =  [random.randint(0, len(self.sub_videos) - 1) for _ in range(self.moscia_n - 1)]
-        
-=======
         if self.video_transform:
             video_seed = im_info["sub_video_id"] * (self.epoch + 1)
             random.seed(video_seed)
             choice_sub_video_index =  [random.randint(0, len(self.sub_videos) - 1) for _ in range(self.moscia_n - 1)]
             
->>>>>>> 4419920c
         # 获取原始label
         orige_dict = self.get_image_and_label(index)
         
         # 设置video一致变换
-<<<<<<< HEAD
-        if self.augment:
-=======
         if self.augment and self.video_transform:
->>>>>>> 4419920c
             self._set_samevideo_transform(video_seed)
             frame_id = im_info["sub_video_frame_id"]
             choice_frames_index = [self.sub_videos[v_i][frame_id]["original_idx"] for v_i in choice_sub_video_index]
             orige_dict["choice_frames_index"] = choice_frames_index
-<<<<<<< HEAD
-        
-=======
             
->>>>>>> 4419920c
         # 应用数据增强
         label = self.transforms(orige_dict)
         
@@ -584,52 +569,29 @@
         """Returns transformed label information for given index."""
         video_list = self.sub_videos[index]
         video_trans_dict = []
-<<<<<<< HEAD
-        video_seed = index * (self.epoch + 1)
-        
-        random.seed(video_seed)
-        choice_sub_video_index =  [random.randint(0, len(self.sub_videos) - 1) for _ in range(self.moscia_n - 1)]
-=======
         
         if self.video_transform:
             video_seed = index * (self.epoch + 1)
             random.seed(video_seed)
             choice_sub_video_index =  [random.randint(0, len(self.sub_videos) - 1) for _ in range(self.moscia_n - 1)]
->>>>>>> 4419920c
         
         for i, frame in enumerate(video_list):
             orige_dict = self.get_image_and_label(frame["original_idx"])
             
             # 获取moscia拼接的其他帧的index
-<<<<<<< HEAD
-            self._set_samevideo_transform(video_seed)
-            frame_id = frame["sub_video_frame_id"]
-            choice_frames_index = [self.sub_videos[v_i][frame_id]["original_idx"] for v_i in choice_sub_video_index]
-            orige_dict["choice_frames_index"] = choice_frames_index
-=======
             if self.augment and self.video_transform:
                 self._set_samevideo_transform(video_seed)
                 frame_id = frame["sub_video_frame_id"]
                 choice_frames_index = [self.sub_videos[v_i][frame_id]["original_idx"] for v_i in choice_sub_video_index]
                 orige_dict["choice_frames_index"] = choice_frames_index
->>>>>>> 4419920c
         
             trans_dict = self.transforms(orige_dict.copy())
             trans_dict["sub_video_frame_id"] = frame["sub_video_frame_id"]
             trans_dict["sub_video_id"] = frame["sub_video_id"]
-<<<<<<< HEAD
-            trans_dict["gt_mask"] = self.get_mask_labels(trans_dict["masks"], 
-                                                         prev_masks=video_trans_dict[-1]["masks"] if i > 0 else None,
-                                                         prev_value=1.0)
-            # trans_dict["gt_mask_bbox"] = self.get_mask_labels(trans_dict["bboxes"], 
-            #                                              prev_masks=video_trans_dict[-1]["bboxes"] if i > 0 else None,
-            #                                              prev_value=1.0)
-=======
             if "masks" in trans_dict:
                 trans_dict["gt_mask"] = self.get_mask_labels(trans_dict["masks"], 
                                                             prev_masks=video_trans_dict[-1]["masks"] if i > 0 else None,
                                                             prev_value=0.5)
->>>>>>> 4419920c
             
             video_trans_dict.append(trans_dict)
         return video_trans_dict  
