--- conflicted
+++ resolved
@@ -15,9 +15,5 @@
 # results = model.train(data="config/dataset/Train_5&6_Test_14569_single.yaml",
 #                       cfg="config/train/gaode_train_single.yaml",
 #                       batch=34*2, epochs=28, imgsz=896, device=[0,1],workers = 6)
-<<<<<<< HEAD
 print("yolov8s_ftv1_dcn_dy  maskloss 1.0(lpixl + larea + 20*ldist)  nc=1  prev_value=1.0(Y), crop")
-=======
-print("yolov8s_ftv1_dcn_dy  video transform")
->>>>>>> 4419920c
   