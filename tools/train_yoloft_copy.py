from ultralytics import YOLOFT

# Load a COCO-pretrained RT-DETR-l model
model = YOLOFT("runs/detect/train196/weights/last.pt") #resume
# model = YOLOFT("config/yoloft_dev/yoloftv2-C_DCN-L.yaml").load("yolov8l.pt") #train yoloft-l
# model = YOLO("config/yolo/yolov8_S.yaml").load("yolov8s.pt") #train yolov8-l
# model = YOLO("config/yoloft/yoloftsv2-C-384.yaml").load("./yoloft-C-384_obj365_e7.pt")
model = YOLOFT("runs/detect/train19/weights/last.pt")
# model = YOLO("config/yoloft/yoloftsv2-C-384.yaml").load("./yoloft-C-384_obj365_e7.pt")
<<<<<<< HEAD
# model = YOLOFT("config/yoloft_onxx/yoloftS_v2-ALL-384.yaml").load("yolov8s.pt")
=======
# model = YOLOFT("config/yoloft_onxx/yoloftS.yaml").load("pretrain/yolos/yoloftS_coco200e41.3.pt")
>>>>>>> 88023055

results = model.train(data="config/dataset/Train_6_Test_gaode6.yaml",
                      cfg="config/train/gaode_train.yaml",  #修改了数据变换，iou阈值0.5，关闭masic为20epoch
                      # batch=3*2, epochs=25, imgsz=896, device=[2,3],workers = 4)
<<<<<<< HEAD
                    batch=3*2, epochs=25, imgsz=896, device=[2,3],workers = 8)
=======
                    batch=6*4, epochs=35, imgsz=896, device=[0,1,2,3],workers = 6)
>>>>>>> 88023055
# print("yoloftsv2-C-384_cbam_Focus \nload(./yolov8s.pt)  \nTrain_6_Test_gaode6")<|MERGE_RESOLUTION|>--- conflicted
+++ resolved
@@ -7,18 +7,10 @@
 # model = YOLO("config/yoloft/yoloftsv2-C-384.yaml").load("./yoloft-C-384_obj365_e7.pt")
 model = YOLOFT("runs/detect/train19/weights/last.pt")
 # model = YOLO("config/yoloft/yoloftsv2-C-384.yaml").load("./yoloft-C-384_obj365_e7.pt")
-<<<<<<< HEAD
-# model = YOLOFT("config/yoloft_onxx/yoloftS_v2-ALL-384.yaml").load("yolov8s.pt")
-=======
 # model = YOLOFT("config/yoloft_onxx/yoloftS.yaml").load("pretrain/yolos/yoloftS_coco200e41.3.pt")
->>>>>>> 88023055
 
 results = model.train(data="config/dataset/Train_6_Test_gaode6.yaml",
                       cfg="config/train/gaode_train.yaml",  #修改了数据变换，iou阈值0.5，关闭masic为20epoch
                       # batch=3*2, epochs=25, imgsz=896, device=[2,3],workers = 4)
-<<<<<<< HEAD
-                    batch=3*2, epochs=25, imgsz=896, device=[2,3],workers = 8)
-=======
                     batch=6*4, epochs=35, imgsz=896, device=[0,1,2,3],workers = 6)
->>>>>>> 88023055
 # print("yoloftsv2-C-384_cbam_Focus \nload(./yolov8s.pt)  \nTrain_6_Test_gaode6")