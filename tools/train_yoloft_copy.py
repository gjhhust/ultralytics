from ultralytics import YOLOFT, YOLO

# Load a COCO-pretrained RT-DETR-l model
# model = YOLOFT("runs/detect/train196/weights/last.pt") #resume
# model = YOLOFT("config/yoloft_dev/yoloftv2-C_DCN-L.yaml").load("yolov8l.pt") #train yoloft-l
model = YOLOFT("config/yoloft_xs_ivd/yolov8s_ftv1_dcn_dy.yaml").load("pretrain/yolov8s_ftv1_dcn_dy/best.pt")
# model = YOLO("config/yoloft/yoloftsv2-C-384.yaml").load("./yoloft-C-384_obj365_e7.pt")
# model = YOLOFT("config/yolo_time/yolov8s_ftv1_dim384_3d.yaml").load("pretrain/yolov8s_ftv1_dim384/yolov8s_ftv1_dim384.pt")
# model = YOLOFT("runs/save/train62_yolofts_dy_dcns1/weights/best.pt")

results = model.train(data="config/dataset/XS-VIDv2.yaml",
                      cfg="config/train/default.yaml",
<<<<<<< HEAD
                      batch=13*2, epochs=25, imgsz=1024, device=[2,3],workers=4)
=======
                      batch=12*2, epochs=25, imgsz=1024, device=[0,1],workers=4)
>>>>>>> 1445d290

# results = model.train(data="config/dataset/Train_5&6_Test_14569_single.yaml",
#                       cfg="config/train/gaode_train_single.yaml",
#                       batch=34*2, epochs=28, imgsz=896, device=[0,1],workers = 6)
<<<<<<< HEAD
print("yolov8s_ftv1_dcn_dy  maskloss1.0  nc=1  prev_value=0.5")
=======
print("yolov8s_ftv1_dcn_dy  maskloss 4.0(lpixl + 5larea + 10*ldist)  nc=1  prev_value=1.0, crop")
>>>>>>> 1445d290
  <|MERGE_RESOLUTION|>--- conflicted
+++ resolved
@@ -10,18 +10,10 @@
 
 results = model.train(data="config/dataset/XS-VIDv2.yaml",
                       cfg="config/train/default.yaml",
-<<<<<<< HEAD
-                      batch=13*2, epochs=25, imgsz=1024, device=[2,3],workers=4)
-=======
                       batch=12*2, epochs=25, imgsz=1024, device=[0,1],workers=4)
->>>>>>> 1445d290
 
 # results = model.train(data="config/dataset/Train_5&6_Test_14569_single.yaml",
 #                       cfg="config/train/gaode_train_single.yaml",
 #                       batch=34*2, epochs=28, imgsz=896, device=[0,1],workers = 6)
-<<<<<<< HEAD
-print("yolov8s_ftv1_dcn_dy  maskloss1.0  nc=1  prev_value=0.5")
-=======
 print("yolov8s_ftv1_dcn_dy  maskloss 4.0(lpixl + 5larea + 10*ldist)  nc=1  prev_value=1.0, crop")
->>>>>>> 1445d290
   