from ultralytics import YOLOFT, YOLO

# Load a COCO-pretrained RT-DETR-l model
# model = YOLOFT("/data/shuzhengwang/project/ultralytics/runs/detect/train87/weights/last.pt") #resume
# model = YOLOFT("config/yoloft_dev/yoloftv2-C_DCN-L.yaml").load("yolov8l.pt") #train yoloft-l
# model = YOLO("runs/detect/train353/weights/last.pt") #train yolov8-l
# model = YOLO("config/yoloft/yoloftsv2-C-384.yaml").load("./yoloft-C-384_obj365_e7.pt")
# model = YOLOFT("/data/shuzhengwang/project/ultralytics/runs/detect/train201/weights/last.pt")
# model = YOLO("config/yoloft/yoloftsv2-C-384.yaml").load("./yoloft-C-384_obj365_e7.pt")
model = YOLOFT("config/yolo/yolov8_S1_DCN_dy.yaml").load("pretrain/yolov8_S1_DCN_dy/best.pt")

results = model.train(data="config/dataset/XS-VIDv2.yaml",
                      cfg="config/train/default.yaml",
                      # constrained = True,
<<<<<<< HEAD
                      batch=30, epochs=25, imgsz=1024, device=[0],workers = 4)
=======
                      batch=30, epochs=25, imgsz=1024, device=[3],workers = 4)
>>>>>>> f9da5c74
                    # batch=6, epochs=25, imgsz=896, device=[2],workers = 6)
# print("yoloftsv2-C-384_cbam_Focus \nload(./yolov8s.pt)  \nTrain_6_Test_gaode6")<|MERGE_RESOLUTION|>--- conflicted
+++ resolved
@@ -12,10 +12,6 @@
 results = model.train(data="config/dataset/XS-VIDv2.yaml",
                       cfg="config/train/default.yaml",
                       # constrained = True,
-<<<<<<< HEAD
                       batch=30, epochs=25, imgsz=1024, device=[0],workers = 4)
-=======
-                      batch=30, epochs=25, imgsz=1024, device=[3],workers = 4)
->>>>>>> f9da5c74
                     # batch=6, epochs=25, imgsz=896, device=[2],workers = 6)
 # print("yoloftsv2-C-384_cbam_Focus \nload(./yolov8s.pt)  \nTrain_6_Test_gaode6")