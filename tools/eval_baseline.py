--- conflicted
+++ resolved
@@ -2,11 +2,7 @@
 import argparse
 parser = argparse.ArgumentParser()
 parser.add_argument("--model_type", type=str, default='YOLO')
-<<<<<<< HEAD
 parser.add_argument("--model_wight", type=str, default='runs/save/train59_YOLOv8S_Dcn_dy_gaode/weights/best.pt')
-=======
-parser.add_argument("--model_wight", type=str, default='runs/save/train101_yoloftS_dcn_dy_s3_t/weights/best.pt')
->>>>>>> 2fe50d6f
 parser.add_argument("--dataset", type=str, default='config/dataset/Train_6_Test_task1.yaml')
 args = parser.parse_args()
 # Load a COCO-pretrained RT-DETR-l model
@@ -17,22 +13,14 @@
     # model = YOLOFT("config/yoloft_onxx/yoloftS_dcn_dy_s1.yaml").load()
     divice_id = 3
 else:
-<<<<<<< HEAD
     path = "runs/save/train59_YOLOv8S_Dcn_dy_gaode/weights/best.pt"
-=======
-    path = "runs/save/train217_yolos_newdata/weights/best.pt"
->>>>>>> 2fe50d6f
     model = YOLO(path)  # load a custom model"
     divice_id = 3
 
 model.info()
 # Validate the model
 metrics = model.val(data=args.dataset,
-<<<<<<< HEAD
                     cfg="config/train/default.yaml", 
-=======
-                    cfg="config/train/default.yaml",
->>>>>>> 2fe50d6f
                     batch=1,device=[divice_id],imgsz=896, 
                     workers=4,
                     half=True,
