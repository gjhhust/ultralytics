--- conflicted
+++ resolved
@@ -1,14 +1,9 @@
 # Ultralytics YOLO 🚀, AGPL-3.0 license
 # Train/val/test sets as 1) dir: path/to/imgs, 2) file: path/to/imgs.txt, or 3) list: [path/to/imgs1, path/to/imgs2, ..]
-<<<<<<< HEAD
 # datasampler:  streamSampler #使得生成的index和视频关联
 # datasetname: YOLOVideoDataset #YOLOStreamDataset YOLOVideoDataset
 datasampler:  #使得生成的index和视频关联streamSampler
 datasetname: YOLODataset #YOLOStreamDataset YOLOVideoDataset
-=======
-datasampler: streamSampler  #使得生成的index和视频关联 streamSampler
-datasetname: YOLOVideoDataset #YOLOStreamDataset YOLOVideoDataset
->>>>>>> 823cf2e2
 split_mode: length #random all  表示视频切片策略 length时严格按照长度切片， random表示按照长度附近进行波动切片
 
 # train:gaode_5 test:gaode_6
@@ -27,11 +22,7 @@
 split_length: [1] #先使用10的片段训练，再50 "all"表示不切割 #{2:12, 3:8, 4:6, 5:5, 6:4}
 
 split_batch_dict:
-<<<<<<< HEAD
-  1: 10
-=======
   1: 18
->>>>>>> 823cf2e2
   2: 15 #s1
   3: 8
   4: 6
@@ -40,11 +31,7 @@
   8: 7
 
 match_number: 1  #当前帧前后各取一共几个关连帧，match_number=2即前后各取一个
-<<<<<<< HEAD
-interval: 1    # 取得帧间隔当前帧
-=======
 interval: 3    # 取得帧间隔当前帧
->>>>>>> 823cf2e2
 interval_mode: interval #all：interval也会取尽所有视频 single则all/interval数量
 
 #coco eval
